--- conflicted
+++ resolved
@@ -21,11 +21,7 @@
 url: "https://www.christopherkulish.com" # the base hostname & protocol for your site, e.g. http://example.com
 twitter_username: kulishch
 github_username:  kulishch
-<<<<<<< HEAD
-google_analytics_measurement_id: G-CJDPCBF3FD
-=======
 google_analytics: G-CJDPCBF3FD
->>>>>>> 0a8865d7
 
 # Build settings
 markdown: kramdown
